--- conflicted
+++ resolved
@@ -977,7 +977,7 @@
             elif key == "performance":
                 return methods_performance_data[method_index]
             else:
-                raise ValueError(f"Unkown data {key} for {method_displayname[method_index]}")
+                raise ValueError(f"Unkown data {key} for {searchspace_methods_displayname[method_index]}")
 
         # plot
         if project_3d:
@@ -1028,16 +1028,6 @@
                             )
                         # ax[index].set_ylabel("Time in seconds")
                 else:
-<<<<<<< HEAD
-                    ax[index].scatter(
-                        get_data(characteristic),
-                        performance_data,
-                        c=searchspace_methods_colors[method_index],
-                    )
-                if characteristic == "num_dimensions":
-                    ax[index].xaxis.set_major_locator(MaxNLocator(integer=True))
-                    # print(f"{searchspace_methods_displayname[method_index]}: {nums_dimensions} {performance_data}")
-=======
                     if use_seaborn:
                         sns.scatterplot(
                             x=get_data(characteristic),
@@ -1055,7 +1045,6 @@
                         )
                     if characteristic == "num_dimensions":
                         ax[index].xaxis.set_major_locator(MaxNLocator(integer=True))
->>>>>>> 2c42e9e0
 
     # set labels and axis
     if project_3d:
@@ -1210,13 +1199,8 @@
     atf_PRL(input_size=2), 
     gemm(),
 ]
-<<<<<<< HEAD
 searchspaces = generate_searchspace_variants(max_cartesian_size=1000000) # 100000 for PySMT
 searchspaces_name = "realworld"
-=======
-searchspaces = generate_searchspace_variants(max_cartesian_size=1000000) # 10000 for PySMT
-# searchspaces_name = "realworld"
->>>>>>> 2c42e9e0
 searchspaces_name = "synthetic"
 
 searchspace_methods = [
@@ -1227,7 +1211,7 @@
     "framework=ATF",
     "framework=pyATF",
     # "framework=PySMT",
-    "framework=PythonConstraint,solver_method=PC_OptimizedBacktrackingSolver2",
+    # "framework=PythonConstraint,solver_method=PC_OptimizedBacktrackingSolver2",
 ]  # must be either 'default' or a kwargs-string passed to Searchspace (e.g. "build_neighbors_index=5,neighbor_method='adjacent'")
 searchspace_methods_displayname = [
     "Brute\nforce",
@@ -1237,7 +1221,7 @@
     "ATF",
     "pyATF",
     # "PySMT",
-    "optimized2",
+    # "optimized2",
 ]
 # searchspace_methods = [
 #     "framework=pyATF",
@@ -1314,8 +1298,6 @@
     #     single_column=True
     # )
 
-<<<<<<< HEAD
-=======
     # # for 3D searchspaces characteristics plot
     # visualize(
     #     searchspaces_results,
@@ -1327,7 +1309,6 @@
     #     selected_characteristics=["fraction_restricted", "num_dimensions", "size_true"]
     # )
 
->>>>>>> 2c42e9e0
     # get_searchspaces_info_latex(searchspaces)
 
 
