--- conflicted
+++ resolved
@@ -1310,14 +1310,10 @@
     "ATF": "#d62728",
     "pyATF": "#9467bd",
     "PySMT": "#8c564b",
-<<<<<<< HEAD
     "parallel": "#e377c2",
     "optimized2": "#7f7f7f",
-=======
-    "optimized2": "#e377c2",
     "non_method": "#17becf",    # reserve a color for non-method plots
-    # currently unused: 7f7f7f, bcbd22
->>>>>>> 030f2e2b
+    # currently unused: bcbd22
 }
 # searchspace_methods_colors = [
 #     colors[i] for i in range(len(searchspace_methods_colors_dict))
